--- conflicted
+++ resolved
@@ -36,19 +36,11 @@
 % %           surface energy accommodation coefficients, and surface areas of the bodies
 % %
 arguments
-<<<<<<< HEAD
-    object_files (1,:) string {mustBeFile}
-    rotation_hinge_points_CAD (3,:) {mustBeNumeric, mustBeReal, smu.argumentValidation.mustBeEqualLength(object_files, rotation_hinge_points_CAD, 2, 2)}
-    rotation_directions_CAD (3,:) {mustBeNumeric, mustBeReal, smu.argumentValidation.mustBeEqualLength(object_files, rotation_directions_CAD, 2, 2)}
-    temperatures__K (1,:) cell {smu.argumentValidation.mustBeEqualLength(object_files, temperatures__K, 2, 2)}
-    energy_accommodation_coefficients (1,:) cell {smu.argumentValidation.mustBeEqualLength(object_files, energy_accommodation_coefficients, 2, 2)}
-=======
     filepaths (1,:) string {mustBeFile}
     rotation_hinge_points_CAD (3,:) {mustBeNumeric, mustBeReal}
     rotation_directions_CAD (3,:) {mustBeNumeric, mustBeReal}
     temperatures__K (1,:) cell
     energy_accommodation_coefficients (1,:) cell
->>>>>>> 82593323
     DCM_B_from_CAD (3,3) {mustBeNumeric, mustBeReal}
     CoM_CAD (3,1) {mustBeNumeric, mustBeReal}
 end
@@ -128,13 +120,6 @@
     
     current_energy_accommodation_coefficients = energy_accommodation_coefficients{i};
     bodies{i}.energy_accommodation_coefficients = nan(1, current_num_faces);
-    bodies{i}.energy_accommodation_coefficients(:) = current_energy_accommodation_coefficients;
+    bodies{i}.energy_accommodation_coefficients(:) = current_energy_accommodation_coefficients; % if scalar, it will be expanded to the correct size
 end
-<<<<<<< HEAD
-end
-=======
-
-fprintf('Successfully imported %d bodies.\n', num_bodies);
-end
-
->>>>>>> 82593323
+end